// SPDX-License-Identifier: UNLICENSED
pragma solidity ^0.8.13;

import "forge-std/Test.sol";
import "forge-std/Vm.sol";
import "@openzeppelin/contracts/token/ERC20/IERC20.sol";
import "../lib/forge-std/src/Test.sol";
import "./ConfigContract.sol";
import "./SetupContract.sol";
import "../src/Vault.sol";
import "../src/MUSD.sol";
import "./mocks/MockOracle.sol";
import "../src/interfaces/external/univ3/IUniswapV3Factory.sol";
import "../src/interfaces/external/univ3/IUniswapV3Pool.sol";
import "../src/interfaces/external/univ3/INonfungiblePositionManager.sol";
import "./utils/Utilities.sol";

contract VaultTest is Test, SetupContract, Utilities {
    event VaultOpened(address indexed origin, address indexed sender, uint256 vaultId);
    event VaultLiquidated(address indexed origin, address indexed sender, uint256 vaultId);
    event VaultClosed(address indexed origin, address indexed sender, uint256 vaultId);

    event CollateralDeposited(address indexed origin, address indexed sender, uint256 vaultId, uint256 nft);
    event CollateralWithdrew(address indexed origin, address indexed sender, uint256 vaultId, uint256 nft);

    event DebtMinted(address indexed origin, address indexed sender, uint256 vaultId, uint256 amount);
    event DebtBurned(address indexed origin, address indexed sender, uint256 vaultId, uint256 amount);

    event StabilisationFeeUpdated(address indexed origin, address indexed sender, uint256 stabilisationFee);
    event OracleUpdated(address indexed origin, address indexed sender, address oracleAddress);
    event TokenUpdated(address indexed origin, address indexed sender, address oracleAddress);

    event SystemPaused(address indexed origin, address indexed sender);
    event SystemUnpaused(address indexed origin, address indexed sender);

    event SystemPrivate(address indexed origin, address indexed sender);
    event SystemPublic(address indexed origin, address indexed sender);

    MockOracle oracle;
    ProtocolGovernance protocolGovernance;
    MUSD token;
    Vault vault;
    INonfungiblePositionManager positionManager;
    address treasury;

    uint256 YEAR = 365 * 24 * 60 * 60;

    function setUp() public {
        positionManager = INonfungiblePositionManager(UniV3PositionManager);

        oracle = new MockOracle();

        oracle.setPrice(wbtc, uint256(20000 << 96) * uint256(10**10));
        oracle.setPrice(weth, uint256(1000 << 96));
        oracle.setPrice(usdc, uint256(1 << 96) * uint256(10**12));

        protocolGovernance = new ProtocolGovernance(address(this));

        treasury = getNextUserAddress();

        vault = new Vault(
            address(this),
            INonfungiblePositionManager(UniV3PositionManager),
            IUniswapV3Factory(UniV3Factory),
            IProtocolGovernance(protocolGovernance),
            IOracle(oracle),
            treasury,
            10**7
        );

        token = new MUSD("Mellow USD", "MUSD", address(vault));
        vault.setToken(IMUSD(address(token)));

        protocolGovernance.changeLiquidationFee(3 * 10**7);
        protocolGovernance.changeLiquidationPremium(3 * 10**7);
        protocolGovernance.changeMinSingleNftCapital(10**17);

        setPools(IProtocolGovernance(protocolGovernance));
        setApprovals();

        address[] memory depositors = new address[](1);
        depositors[0] = address(this);
        vault.addDepositorsToAllowlist(depositors);
    }

    // addDepositorsToAllowlist

    function testAddDepositorsToAllowlistSuccess() public {
        address newAddress = getNextUserAddress();
        address[] memory addresses = new address[](1);
        addresses[0] = newAddress;
        vault.addDepositorsToAllowlist(addresses);
        address[] memory depositors = vault.depositorsAllowlist();
        assertEq(getLength(depositors), 2);
        assertEq(address(this), depositors[0]);
        assertEq(newAddress, depositors[1]);
    }

    // removeDepositorsFromAllowlist

    function testRemoveDepositorsFromAllowlistSuccess() public {
        address[] memory addresses = new address[](1);
        addresses[0] = address(this);
        vault.removeDepositorsFromAllowlist(addresses);
        address[] memory depositors = vault.depositorsAllowlist();
        assertEq(getLength(depositors), 0);
    }

    // openVault

    function testOpenVaultSuccess() public {
        uint256 oldLen = getLength(vault.ownedVaultsByAddress(address(this)));
        vault.openVault();
        uint256 currentLen = getLength(vault.ownedVaultsByAddress(address(this)));
        assertEq(oldLen + 1, currentLen);
        vault.openVault();
        uint256 finalLen = getLength(vault.ownedVaultsByAddress(address(this)));
        assertEq(oldLen + 2, finalLen);
    }

    function testOpenVaultWhenForbidden() public {
        vm.expectRevert(Vault.AllowList.selector);

        address newAddress = getNextUserAddress();
        vm.prank(newAddress);

        vault.openVault();
    }

    function testOpenVaultEmit() public {
        vm.expectEmit(false, true, false, true);
        emit VaultOpened(getNextUserAddress(), address(this), vault.vaultCount() + 1);
        vault.openVault();
    }

    // depositCollateral

    function testDepositCollateralSuccess() public {
        uint256 vaultId = vault.openVault();

        uint256 tokenId = openUniV3Position(weth, usdc, 10**18, 10**9, address(vault));

        vault.depositCollateral(vaultId, tokenId);

        uint256[] memory vaultNfts = vault.vaultNftsById(vaultId);
        assertEq(getLength(vaultNfts), 1);
        assertEq(vaultNfts[0], tokenId);
    }

    function testDepositCollateralWhenForbidden() public {
        vm.expectRevert(Vault.AllowList.selector);

        vm.prank(getNextUserAddress());
        vault.depositCollateral(21, 22);
    }

    function testDepositCollateralWhenNotOwner() public {
        vm.expectRevert(DefaultAccessControl.Forbidden.selector);

        vault.depositCollateral(21, 22);
    }

    function testDepositCollateralInvalidPool() public {
        uint256 vaultId = vault.openVault();

        uint256 tokenId = openUniV3Position(weth, ape, 10**18, 10**25, address(vault));

        vm.expectRevert(Vault.InvalidPool.selector);
        vault.depositCollateral(vaultId, tokenId);
    }

    function testDepositCollateralWhenPositionDoesNotExceedMinCapital() public {
        uint256 vaultId = vault.openVault();
        uint256 tokenId = openUniV3Position(weth, usdc, 10**10, 10**5, address(vault));

        vm.expectRevert(Vault.CollateralUnderflow.selector);
        vault.depositCollateral(vaultId, tokenId);
    }

    function testDepositCollateralWhenExceedsMaxCollateralSupplyToken0() public {
        uint256 vaultId = vault.openVault();
        uint256 tokenId = openUniV3Position(weth, usdc, 10**18, 10**9, address(vault));
        protocolGovernance.setTokenLimit(weth, 10**10);

        vm.expectRevert(abi.encodeWithSelector(Vault.CollateralTokenOverflow.selector, weth));
        vault.depositCollateral(vaultId, tokenId);
    }

    function testDepositCollateralWhenExceedsMaxCollateralSupplyToken1() public {
        uint256 vaultId = vault.openVault();
        uint256 tokenId = openUniV3Position(weth, usdc, 10**18, 10**9, address(vault));
        protocolGovernance.setTokenLimit(usdc, 10**3);

        vm.expectRevert(abi.encodeWithSelector(Vault.CollateralTokenOverflow.selector, usdc));
        vault.depositCollateral(vaultId, tokenId);
    }

    function testDepositCollateralWhenPaused() public {
        uint256 vaultId = vault.openVault();
        uint256 tokenId = openUniV3Position(weth, usdc, 10**18, 10**9, address(vault));

        vault.pause();

        vm.expectRevert(Vault.Paused.selector);
        vault.depositCollateral(vaultId, tokenId);
    }

    function testDepositCollateralEmit() public {
        uint256 vaultId = vault.openVault();
        uint256 tokenId = openUniV3Position(weth, usdc, 10**18, 10**9, address(vault));

        vm.expectEmit(false, true, false, true);
        emit CollateralDeposited(getNextUserAddress(), address(this), vaultId, tokenId);
        vault.depositCollateral(vaultId, tokenId);
    }

    // closeVault

    function testCloseVaultSuccess() public {
        uint256 vaultId = vault.openVault();
        vault.closeVault(vaultId);
        assertEq(getLength(vault.ownedVaultsByAddress(address(this))), 0);
    }

    function testCloseVaultSuccessWithCollaterals() public {
        uint256 vaultId = vault.openVault();

        uint256 tokenId = openUniV3Position(weth, usdc, 10**18, 10**9, address(vault));
        vault.depositCollateral(vaultId, tokenId);

        vault.closeVault(vaultId);

        assertEq(getLength(vault.ownedVaultsByAddress(address(this))), 0);
        assertEq(positionManager.ownerOf(tokenId), address(this));
    }

    function testCloseWithUnpaidDebt() public {
        uint256 vaultId = vault.openVault();

        uint256 tokenId = openUniV3Position(weth, usdc, 10**18, 10**9, address(vault));
        vault.depositCollateral(vaultId, tokenId);
        vault.mintDebt(vaultId, 10);

        vm.expectRevert(Vault.UnpaidDebt.selector);
        vault.closeVault(vaultId);
    }

    function testCloseVaultWrongOwner() public {
        uint256 vaultId = vault.openVault();
        vm.prank(getNextUserAddress());
        vm.expectRevert(DefaultAccessControl.Forbidden.selector);
        vault.closeVault(vaultId);
    }

    function testCloseVaultEmit() public {
        uint256 vaultId = vault.openVault();

        vm.expectEmit(false, true, false, true);
        emit VaultClosed(getNextUserAddress(), address(this), vaultId);
        vault.closeVault(vaultId);
    }

    // mintDebt

    function testMintDebtSuccess() public {
        uint256 vaultId = vault.openVault();
        uint256 tokenId = openUniV3Position(weth, usdc, 10**18, 10**9, address(vault));
        vault.depositCollateral(vaultId, tokenId);
        vault.mintDebt(vaultId, 10);
        assertEq(token.balanceOf(address(this)), 10);
    }

    function testMintDebtPaused() public {
        vault.pause();
        vm.expectRevert(Vault.Paused.selector);
        vault.mintDebt(1, 1);
    }

    function testMintDebtWhenNotOwner() public {
        uint256 vaultId = vault.openVault();
        vm.prank(getNextUserAddress());
        vm.expectRevert(DefaultAccessControl.Forbidden.selector);
        vault.mintDebt(vaultId, 1);
    }

    function testMintDebtWhenPositionUnhealthy() public {
        uint256 vaultId = vault.openVault();
        uint256 tokenId = openUniV3Position(weth, usdc, 10**18, 10**9, address(vault));
        vault.depositCollateral(vaultId, tokenId);

        vm.expectRevert(Vault.PositionUnhealthy.selector);
        vault.mintDebt(vaultId, type(uint256).max);
    }

<<<<<<< HEAD
    function testMintDebtWhenDebtLimitExceeded() public {
=======
    function testMintDebtEmit() public {
>>>>>>> 454f31de
        uint256 vaultId = vault.openVault();
        uint256 tokenId = openUniV3Position(weth, usdc, 10**18, 10**9, address(vault));
        vault.depositCollateral(vaultId, tokenId);

<<<<<<< HEAD
        protocolGovernance.changeMaxDebtPerVault(10**18);

        vm.expectRevert(Vault.DebtLimitExceeded.selector);
        vault.mintDebt(vaultId, 10**19);
=======
        vm.expectEmit(false, true, false, true);
        emit DebtMinted(getNextUserAddress(), address(this), vaultId, 10);

        vault.mintDebt(vaultId, 10);
>>>>>>> 454f31de
    }

    // burnDebt

    function testBurnDebtSuccess() public {
        uint256 vaultId = vault.openVault();
        uint256 tokenId = openUniV3Position(weth, usdc, 10**18, 10**9, address(vault));
        vault.depositCollateral(vaultId, tokenId);
        vault.mintDebt(vaultId, 10);
        vault.burnDebt(vaultId, 10);
        assertEq(token.balanceOf(address(this)), 0);
    }

    function testBurnMoreThanDebtSuccess() public {
        uint256 vaultId = vault.openVault();
        uint256 tokenId = openUniV3Position(weth, usdc, 10**18, 10**9, address(vault));
        vault.depositCollateral(vaultId, tokenId);
        vault.mintDebt(vaultId, 10);
        vault.burnDebt(vaultId, 1000);
        assertEq(token.balanceOf(address(this)), 0);
    }

    function testFailBurnMoreThanBalance() public {
        uint256 vaultId = vault.openVault();
        uint256 tokenId = openUniV3Position(weth, usdc, 10**18, 10**9, address(vault));
        vault.depositCollateral(vaultId, tokenId);
        vault.mintDebt(vaultId, 1000);
        vm.warp(block.timestamp + YEAR);
        vault.burnDebt(vaultId, 1003);
    }

    function testBurnDebtSuccessWithFees() public {
        uint256 vaultId = vault.openVault();
        uint256 tokenId = openUniV3Position(weth, usdc, 10**18, 10**9, address(vault));
        vault.depositCollateral(vaultId, tokenId);
        vault.mintDebt(vaultId, 300 * 10**18);
        vm.warp(block.timestamp + YEAR);
        uint256 overallDebt = vault.getOverallDebt(vaultId);
        assertEq(overallDebt, 303 * 10**18); // +1%
        // setting balance manually assuming that we'll swap tokens on DEX
        deal(address(token), address(this), 303 * 10**18);
        vault.burnDebt(vaultId, overallDebt);

        assertEq(token.balanceOf(address(this)), 0);
        assertEq(token.balanceOf(treasury), 3 * 10**18);
    }

    function testBurnDebtWhenPaused() public {
        vault.pause();
        vm.expectRevert(Vault.Paused.selector);
        vault.burnDebt(1, 1);
    }

    function testBurnDebtWhenNotOwner() public {
        uint256 vaultId = vault.openVault();
        vm.prank(getNextUserAddress());
        vm.expectRevert(DefaultAccessControl.Forbidden.selector);
        vault.burnDebt(vaultId, 1);
    }

    function testBurnDebtEmit() public {
        uint256 vaultId = vault.openVault();
        uint256 tokenId = openUniV3Position(weth, usdc, 10**18, 10**9, address(vault));
        vault.depositCollateral(vaultId, tokenId);

        vault.mintDebt(vaultId, 10);

        vm.expectEmit(false, true, false, true);
        emit DebtBurned(getNextUserAddress(), address(this), vaultId, 10);

        vault.burnDebt(vaultId, 10);
    }

    // withdrawCollateral

    function testWithdrawCollateralSuccess() public {
        uint256 vaultId = vault.openVault();
        uint256 tokenId = openUniV3Position(weth, usdc, 10**18, 10**9, address(vault));
        vault.depositCollateral(vaultId, tokenId);
        vault.withdrawCollateral(tokenId);
        assertEq(getLength(vault.vaultNftsById(vaultId)), 0);
        assertEq(positionManager.ownerOf(tokenId), address(this));
    }

    function testWithdrawCollateralWhenPaused() public {
        vault.pause();
        vm.expectRevert(Vault.Paused.selector);
        vault.withdrawCollateral(1);
    }

    function testWithdrawCollateralWhenNotOwner() public {
        uint256 vaultId = vault.openVault();
        uint256 tokenId = openUniV3Position(weth, usdc, 10**18, 10**9, address(vault));
        vault.depositCollateral(vaultId, tokenId);

        vm.prank(getNextUserAddress());
        vm.expectRevert(DefaultAccessControl.Forbidden.selector);
        vault.withdrawCollateral(tokenId);
    }

    function testWithdrawCollateralWhenPositionGoingUnhealthy() public {
        uint256 vaultId = vault.openVault();
        uint256 tokenId = openUniV3Position(weth, usdc, 10**18, 10**9, address(vault));
        vault.depositCollateral(vaultId, tokenId);
        vault.mintDebt(vaultId, 1);
        vm.expectRevert(Vault.PositionUnhealthy.selector);
        vault.withdrawCollateral(tokenId);
    }

    function testWithdrawCollateralEmit() public {
        uint256 vaultId = vault.openVault();
        uint256 tokenId = openUniV3Position(weth, usdc, 10**18, 10**9, address(vault));
        vault.depositCollateral(vaultId, tokenId);
        vm.expectEmit(false, true, false, true);
        emit CollateralWithdrew(getNextUserAddress(), address(this), vaultId, tokenId);
        vault.withdrawCollateral(tokenId);
    }

    // health factor

    function testHealthFactorSuccess() public {
        uint256 vaultId = vault.openVault();
        uint256 health = vault.calculateHealthFactor(vaultId);
        assertEq(health, 0);
    }

    function testHealthFactorAfterDeposit() public {
        uint256 vaultId = vault.openVault();
        uint256 tokenId = openUniV3Position(weth, usdc, 10**18, 10**9, address(vault));
        uint256 lowCapitalBound = 10**18 * 1100;
        uint256 upCapitalBound = 10**18 * 1300; // health apparently ~1200USD
        vault.depositCollateral(vaultId, tokenId);
        uint256 health = vault.calculateHealthFactor(vaultId);
        assertTrue(health >= lowCapitalBound && health <= upCapitalBound);
    }

    function testHealthFactorAfterDepositWithdraw() public {
        uint256 vaultId = vault.openVault();
        uint256 tokenId = openUniV3Position(weth, usdc, 10**18, 10**9, address(vault));
        vault.depositCollateral(vaultId, tokenId);
        vault.withdrawCollateral(tokenId);
        uint256 health = vault.calculateHealthFactor(vaultId);
        assertEq(health, 0);
    }

    function testHealthFactorMultipleDeposits() public {
        uint256 vaultId = vault.openVault();
        uint256 nftA = openUniV3Position(weth, usdc, 10**18, 10**9, address(vault));
        uint256 nftB = openUniV3Position(wbtc, weth, 10**8, 10**18 * 20, address(vault));
        vault.depositCollateral(vaultId, nftA);
        uint256 healthOneAsset = vault.calculateHealthFactor(vaultId);
        vault.depositCollateral(vaultId, nftB);
        uint256 healthTwoAssets = vault.calculateHealthFactor(vaultId);
        vault.withdrawCollateral(nftB);
        uint256 healthOneAssetFinal = vault.calculateHealthFactor(vaultId);

        assertEq(healthOneAsset, healthOneAssetFinal);
        assertTrue(healthOneAsset < healthTwoAssets);
    }

    function testHealthFactorAfterPriceChange() public {
        uint256 vaultId = vault.openVault();
        uint256 tokenId = openUniV3Position(weth, usdc, 10**18, 10**9, address(vault));
        vault.depositCollateral(vaultId, tokenId);

        uint256 healthPreAction = vault.calculateHealthFactor(vaultId);
        oracle.setPrice(weth, 800 << 96);
        uint256 healthLowPrice = vault.calculateHealthFactor(vaultId);
        oracle.setPrice(weth, 2000 << 96);
        uint256 healthHighPrice = vault.calculateHealthFactor(vaultId);

        assertTrue(healthLowPrice < healthPreAction);
        assertTrue(healthPreAction < healthHighPrice);
    }

    function testHealthFactorAfterPoolChange() public {
        uint256 vaultId = vault.openVault();
        uint256 tokenId = openUniV3Position(weth, usdc, 10**18, 10**9, address(vault));
        vault.depositCollateral(vaultId, tokenId);

        uint256 healthPreAction = vault.calculateHealthFactor(vaultId);
        makeEthUsdcSwap();
        uint256 healthPostAction = vault.calculateHealthFactor(vaultId);
        assertTrue(healthPreAction != healthPostAction);
        assertApproxEqual(healthPreAction, healthPostAction, 1);
    }

    function testHealthFactorAfterThresholdChange() public {
        uint256 vaultId = vault.openVault();
        uint256 tokenId = openUniV3Position(weth, usdc, 10**18, 10**9, address(vault));
        vault.depositCollateral(vaultId, tokenId);
        address pool = IUniswapV3Factory(UniV3Factory).getPool(weth, usdc, 3000);

        protocolGovernance.setLiquidationThreshold(pool, 1e8);
        uint256 lowCapitalBound = 10**18 * 150;
        uint256 upCapitalBound = 10**18 * 250; // health apparently ~200USD
        uint256 health = vault.calculateHealthFactor(vaultId);
        assertTrue(health >= lowCapitalBound && health <= upCapitalBound);

        protocolGovernance.revokeWhitelistedPool(pool);
        uint256 healthNoAssets = vault.calculateHealthFactor(vaultId);
        assertEq(healthNoAssets, 0);
    }

    function testHealthFactorFromRandomAddress() public {
        uint256 vaultId = vault.openVault();
        vm.prank(getNextUserAddress());
        uint256 health = vault.calculateHealthFactor(vaultId);
        assertEq(health, 0);
    }

    function testHealthFactorNonExistingVault() public {
        uint256 nextId = vault.vaultCount();
        uint256 health = vault.calculateHealthFactor(nextId);
        assertEq(health, 0);
    }

    // liquidate

    function testLiquidateSuccess() public {
        uint256 vaultId = vault.openVault();
        // overall ~2000$ -> HF: ~1200$
        uint256 tokenId = openUniV3Position(weth, usdc, 10**18, 10**9, address(vault));
        vault.depositCollateral(vaultId, tokenId);
        vault.mintDebt(vaultId, 1100 * 10**18);
        // eth 1000 -> 800
        oracle.setPrice(weth, 800 << 96);

        uint256 health = vault.calculateHealthFactor(vaultId);
        uint256 debt = vault.debt(vaultId) + vault.debtFee(vaultId);

        assertTrue(health < debt);

        address liquidator = getNextUserAddress();

        deal(address(token), liquidator, 2000 * 10**18, true);

        vm.startPrank(liquidator);
        token.approve(address(vault), type(uint256).max);
        vault.liquidate(vaultId);
        vm.stopPrank();

        uint256 targetTreasuryBalance = (1600 * 10**18 * protocolGovernance.protocolParams().liquidationFee) / 10**9;
        assertApproxEqual(targetTreasuryBalance, token.balanceOf(address(treasury)), 150);
        assertEq(positionManager.ownerOf(tokenId), liquidator);
    }

    function testLiquidateWhenPositionHealthy() public {
        uint256 vaultId = vault.openVault();
        uint256 tokenId = openUniV3Position(weth, usdc, 10**18, 10**9, address(vault));

        uint256 health = vault.calculateHealthFactor(vaultId);
        uint256 debt = vault.debt(vaultId) + vault.debtFee(vaultId);

        assertTrue(debt <= health);

        vault.depositCollateral(vaultId, tokenId);
        vm.expectRevert(Vault.PositionHealthy.selector);
        vault.liquidate(vaultId);
    }

    function testLiquidateEmit() public {
        uint256 vaultId = vault.openVault();
        // overall ~2000$ -> HF: ~1200$
        uint256 tokenId = openUniV3Position(weth, usdc, 10**18, 10**9, address(vault));
        vault.depositCollateral(vaultId, tokenId);
        vault.mintDebt(vaultId, 1100 * 10**18);
        // eth 1000 -> 800
        oracle.setPrice(weth, 800 << 96);

        uint256 health = vault.calculateHealthFactor(vaultId);
        uint256 debt = vault.debt(vaultId) + vault.debtFee(vaultId);

        assertTrue(health < debt);

        address liquidator = getNextUserAddress();

        deal(address(token), liquidator, 2000 * 10**18, true);

        vm.startPrank(liquidator);
        token.approve(address(vault), type(uint256).max);

        vm.expectEmit(false, true, false, true);
        emit VaultLiquidated(getNextUserAddress(), liquidator, vaultId);
        vault.liquidate(vaultId);
        vm.stopPrank();
    }

    // makePublic

    function testMakePublicSuccess() public {
        vault.makePublic();
        assertEq(vault.isPrivate(), false);
    }

    function testMakePublicWhenNotAdmin() public {
        vm.prank(getNextUserAddress());
        vm.expectRevert(DefaultAccessControl.Forbidden.selector);
        vault.makePublic();
    }

    function testMakePublicEmit() public {
        vm.expectEmit(false, true, false, false);
        emit SystemPublic(getNextUserAddress(), address(this));
        vault.makePublic();
    }

    // makePrivate

    function testMakePrivateSuccess() public {
        vault.makePrivate();
        assertEq(vault.isPrivate(), true);
    }

    function testMakePrivateWhenNotAdmin() public {
        vm.prank(getNextUserAddress());
        vm.expectRevert(DefaultAccessControl.Forbidden.selector);
        vault.makePrivate();
    }

    function testMakePrivateEmit() public {
        vm.expectEmit(false, true, false, false);
        emit SystemPrivate(getNextUserAddress(), address(this));
        vault.makePrivate();
    }

    // pause

    function testPauseSuccess() public {
        vault.pause();
        assertEq(vault.isPaused(), true);
    }

    function testPauseWhenOperator() public {
        address operator = getNextUserAddress();
        vault.grantRole(keccak256("admin_delegate"), address(this));
        vault.grantRole(keccak256("operator"), operator);
        vm.prank(operator);
        vault.pause();
        assertEq(vault.isPaused(), true);
    }

    function testPauseWhenNotAdmin() public {
        vm.prank(getNextUserAddress());
        vm.expectRevert(DefaultAccessControl.Forbidden.selector);
        vault.pause();
    }

    function testPauseEmit() public {
        vm.expectEmit(false, true, false, false);
        emit SystemPaused(getNextUserAddress(), address(this));
        vault.pause();
    }

    // unpause

    function testUnpauseSuccess() public {
        vault.pause();
        vault.unpause();
        assertEq(vault.isPaused(), false);
    }

    function testUnpauseWhenOperator() public {
        address operator = getNextUserAddress();
        vault.grantRole(keccak256("admin_delegate"), address(this));
        vault.grantRole(keccak256("operator"), operator);
        vm.prank(operator);
        vm.expectRevert(DefaultAccessControl.Forbidden.selector);
        vault.unpause();
    }

    function testUnpauseWhenNotAdmin() public {
        vm.prank(getNextUserAddress());
        vm.expectRevert(DefaultAccessControl.Forbidden.selector);
        vault.unpause();
    }

    function testUnpauseEmit() public {
        vm.expectEmit(false, true, false, false);
        emit SystemUnpaused(getNextUserAddress(), address(this));
        vault.unpause();
    }

    // setToken

    function testSetTokenSuccess() public {
        Vault newVault = new Vault(
            address(this),
            INonfungiblePositionManager(UniV3PositionManager),
            IUniswapV3Factory(UniV3Factory),
            IProtocolGovernance(protocolGovernance),
            IOracle(oracle),
            treasury,
            10**7
        );
        address newAddress = getNextUserAddress();
        newVault.setToken(IMUSD(newAddress));
        assertEq(address(newVault.token()), newAddress);
    }

    function testSetTokenWhenNotAdmin() public {
        vm.prank(getNextUserAddress());
        vm.expectRevert(DefaultAccessControl.Forbidden.selector);
        vault.setToken(IMUSD(getNextUserAddress()));
    }

    function testSetTokenWhenAddressZero() public {
        vm.expectRevert(DefaultAccessControl.AddressZero.selector);
        vault.setToken(IMUSD(address(0)));
    }

    function testSetTokenWhenTokenSet() public {
        vm.expectRevert(Vault.TokenSet.selector);
        vault.setToken(IMUSD(getNextUserAddress()));
    }

    function testSetTokenEmit() public {
        Vault newVault = new Vault(
            address(this),
            INonfungiblePositionManager(UniV3PositionManager),
            IUniswapV3Factory(UniV3Factory),
            IProtocolGovernance(protocolGovernance),
            IOracle(oracle),
            treasury,
            10**7
        );
        address newAddress = getNextUserAddress();
        vm.expectEmit(false, true, false, true);
        emit TokenUpdated(tx.origin, address(this), newAddress);
        newVault.setToken(IMUSD(newAddress));
    }

    // setOracle

    function testSetOracleSuccess() public {
        address newAddress = getNextUserAddress();
        vault.setOracle(IOracle(newAddress));
        assertEq(address(vault.oracle()), newAddress);
    }

    function testSetOracleWhenNotAdmin() public {
        vm.prank(getNextUserAddress());
        vm.expectRevert(DefaultAccessControl.Forbidden.selector);
        vault.setOracle(IOracle(getNextUserAddress()));
    }

    function testSetOracleWhenAddressZero() public {
        vm.expectRevert(DefaultAccessControl.AddressZero.selector);
        vault.setOracle(IOracle(address(0)));
    }

    function testSetOracleEmit() public {
        address newAddress = getNextUserAddress();
        vm.expectEmit(false, true, false, true);
        emit OracleUpdated(tx.origin, address(this), newAddress);
        vault.setOracle(IOracle(newAddress));
    }

    // ownedVaultsByAddress

    function testOwnedVaultsByAddress() public {
        assertEq(getLength(vault.ownedVaultsByAddress(address(this))), 0);
        uint256 vaultId = vault.openVault();
        uint256[] memory vaults = vault.ownedVaultsByAddress(address(this));
        assertEq(getLength(vaults), 1);
        assertEq(vaults[0], vaultId);
    }

    // vaultNftsById

    function testVaultNftsByIdSuccess() public {
        uint256 vaultId = vault.openVault();
        assertEq(getLength(vault.vaultNftsById(vaultId)), 0);
        uint256 tokenId = openUniV3Position(weth, usdc, 10**18, 10**9, address(vault));
        vault.depositCollateral(vaultId, tokenId);
        uint256[] memory nfts = vault.vaultNftsById(vaultId);
        assertEq(getLength(nfts), 1);
        assertEq(nfts[0], tokenId);
    }

    // getOverallDebt

    function testOverallDebtSuccess() public {
        uint256 vaultId = vault.openVault();
        uint256 tokenId = openUniV3Position(weth, usdc, 10**18, 10**9, address(vault));
        vault.depositCollateral(vaultId, tokenId);
        vault.mintDebt(vaultId, 300 * 10**18);
        uint256 overallDebt = vault.getOverallDebt(vaultId);
        assertEq(overallDebt, 300 * 10**18);
    }

    function testOverallDebtSuccessWithFees() public {
        uint256 vaultId = vault.openVault();
        uint256 tokenId = openUniV3Position(weth, usdc, 10**18, 10**9, address(vault));
        vault.depositCollateral(vaultId, tokenId);
        vault.mintDebt(vaultId, 300 * 10**18);
        vm.warp(block.timestamp + YEAR); // 1 YEAR
        uint256 overallDebt = vault.getOverallDebt(vaultId);
        assertEq(overallDebt, 303 * 10**18); // +1%
    }

    // updateStabilisationFee

    function testUpdateStabilisationFeeSuccess() public {
        vault.updateStabilisationFee(2 * 10**7);
        assertEq(vault.stabilisationFee(), 2 * 10**7);
    }

    function testUpdateStabilisationFeeSuccessWithCalculations() public {
        uint256 vaultId = vault.openVault();
        uint256 tokenId = openUniV3Position(weth, usdc, 10**18, 10**9, address(vault));
        vault.depositCollateral(vaultId, tokenId);
        vault.mintDebt(vaultId, 300 * 10**18);
        vm.warp(block.timestamp + YEAR);
        uint256 overallDebt = vault.getOverallDebt(vaultId);
        assertEq(overallDebt, 303 * 10**18); // +1%
        vault.updateStabilisationFee(10 * 10**7);
        vm.warp(block.timestamp + YEAR);
        overallDebt = vault.getOverallDebt(vaultId);
        assertEq(overallDebt, 333 * 10**18); // +1% per first year and +10% per second year
    }

    function testUpdateStabilisationFeeWhenNotAdmin() public {
        vm.prank(getNextUserAddress());
        vm.expectRevert(DefaultAccessControl.Forbidden.selector);
        vault.updateStabilisationFee(10**7);
    }

    function testUpdateStabilisationFeeWithInvalidValue() public {
        vm.expectRevert(Vault.InvalidValue.selector);
        vault.updateStabilisationFee(10**12);
    }

    function testUpdateStabilisationFeeEmit() public {
        vm.expectEmit(false, true, false, true);
        emit StabilisationFeeUpdated(getNextUserAddress(), address(this), 2 * 10**7);
        vault.updateStabilisationFee(2 * 10**7);
    }
}<|MERGE_RESOLUTION|>--- conflicted
+++ resolved
@@ -292,26 +292,26 @@
         vault.mintDebt(vaultId, type(uint256).max);
     }
 
-<<<<<<< HEAD
     function testMintDebtWhenDebtLimitExceeded() public {
-=======
-    function testMintDebtEmit() public {
->>>>>>> 454f31de
-        uint256 vaultId = vault.openVault();
-        uint256 tokenId = openUniV3Position(weth, usdc, 10**18, 10**9, address(vault));
-        vault.depositCollateral(vaultId, tokenId);
-
-<<<<<<< HEAD
+        uint256 vaultId = vault.openVault();
+        uint256 tokenId = openUniV3Position(weth, usdc, 10**18, 10**9, address(vault));
+        vault.depositCollateral(vaultId, tokenId);
+
         protocolGovernance.changeMaxDebtPerVault(10**18);
 
         vm.expectRevert(Vault.DebtLimitExceeded.selector);
         vault.mintDebt(vaultId, 10**19);
-=======
+    }
+
+    function testMintDebtEmit() public {
+        uint256 vaultId = vault.openVault();
+        uint256 tokenId = openUniV3Position(weth, usdc, 10**18, 10**9, address(vault));
+        vault.depositCollateral(vaultId, tokenId);
+
         vm.expectEmit(false, true, false, true);
         emit DebtMinted(getNextUserAddress(), address(this), vaultId, 10);
 
         vault.mintDebt(vaultId, 10);
->>>>>>> 454f31de
     }
 
     // burnDebt
