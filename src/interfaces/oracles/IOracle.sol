--- conflicted
+++ resolved
@@ -4,12 +4,7 @@
 interface IOracle {
     /// @notice Oracle price for token.
     /// @param token Reference to token
-<<<<<<< HEAD
-    /// @return priceX96 Price that satisfies token
-    function price(address token) external view returns (uint256 priceX96);
-=======
     /// @return success True if call to an external oracle was successful, false otherwise
     /// @return priceX96 Price that satisfy token
     function price(address token) external view returns (bool success, uint256 priceX96);
->>>>>>> 96cc889b
 }