--- conflicted
+++ resolved
@@ -149,18 +149,7 @@
         }
 
         ++vaultCount;
-<<<<<<< HEAD
-        _ownedVaults[msg.sender].add(vaultCount);
-        vaultOwner[vaultCount] = msg.sender;
-
-        _lastDebtFeeUpdateTimestamp[vaultCount] = block.timestamp;
-        _lastDebtFeeUpdateCumulativeSum[vaultCount] =
-            cumulativeStabilisationFeePerSecond +
-            stabilisationFee *
-            (block.timestamp - lastStabilisationFeeUpdateTimestamp);
-=======
         vaultId = vaultCount;
->>>>>>> 6778b01f
 
         _ownedVaults[msg.sender].add(vaultId);
         vaultOwner[vaultId] = msg.sender;
