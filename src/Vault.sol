--- conflicted
+++ resolved
@@ -124,14 +124,7 @@
     /// @notice Mapping, returning last cumulative sum of time-weighted debt fees by vault id, generated during last deposit / withdraw / mint / burn
     mapping(uint256 => uint256) private _globalStabilisationFeePerUSDVaultSnapshotD;
 
-<<<<<<< HEAD
-    /// @notice Mapping, returning current maximal possible supply in NFTs for a token (in token weis)
-    mapping(address => uint256) public maxCollateralSupply;
-
-    /// @notice Mapping, returning UniV3 position info by its nft
-=======
     /// @notice Mapping, returning position info by nft
->>>>>>> 3b1eca96
     mapping(uint256 => UniV3PositionInfo) private _uniV3PositionInfo;
 
     /// @notice State variable, returning vaults quantity (gets incremented after opening a new vault)
